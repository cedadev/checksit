from .utils import UNDEFINED, is_undefined
from .cvs import vocabs
from .rules import rules

import re
import numpy as np
import datetime as dt

# date formate regex
# could be yyyy, yyyymm, yyyymmdd, yyyymmdd-HH, yyyymmdd-HHMM, yyyymmdd-HHMMSS
DATE_REGEX = re.compile(
    r"^\d{4}$|^\d{6}$|^\d{8}$|^\d{8}-\d{2}$|^\d{8}-\d{4}$|^\d{8}-\d{6}$"
)


def _get_bounds_var_ids(dct):
    return [
        var_id
        for var_id in dct["variables"]
        if (
            var_id.startswith("bounds_")
            or var_id.startswith("bnds_")
            or var_id.endswith("_bounds")
            or var_id.endswith("_bnds")
        )
    ]


def one_spelling_mistake(word):
    """
    All edits that are one edit away from `word`.
    Adapted from https://norvig.com/spell-correct.html
    """
    letters = "abcdefghijklmnopqrstuvwxyz0123456789._-"
    splits = [
        (word[:i], word[i:]) for i in range(1, len(word) + 1)
    ]  # 1 in range requires first letter to be correct
    deletes = [L + R[1:] for L, R in splits if R]
    transposes = [L + R[1] + R[0] + R[2:] for L, R in splits if len(R) > 1]
    replaces = [L + c + R[1:] for L, R in splits if R for c in letters]
    inserts = [L + c + R for L, R in splits for c in letters]
    return set(deletes + transposes + replaces + inserts)


def two_spelling_mistakes(word):
    """
    All edits that are two edits away from `word`.
    From https://norvig.com/spell-correct.html
    """
    return set(
        [e2 for e1 in one_spelling_mistake(word) for e2 in one_spelling_mistake(e1)]
    )


def search_close_match(search_for, search_in):
    possible_close_edits = two_spelling_mistakes(search_for.lower())
    for s in search_in:
        if s.lower() in possible_close_edits:
            return f"'{s}' was found in this file, should this be '{search_for}'?"
    return ""


def check_var_attrs(dct, defined_attrs, ignore_bounds=True, skip_spellcheck=False):
    """
    Check that variable attributes are defined.

    E.g.: check-var-attrs:defined_attrs:long_name|units
    """
    errors = []
    warnings = []

    bounds_vars = _get_bounds_var_ids(dct)

    for var_id, var_dict in dct["variables"].items():
        if var_id in bounds_vars:
            continue

        for attr in defined_attrs:
            if is_undefined(var_dict.get(attr)):
                errors.append(
                    f"[variable**************:{var_id}]: Attribute '{attr}' must have a valid definition."
                )

    return errors, warnings


def check_global_attrs(
    dct,
    defined_attrs=None,
    vocab_attrs=None,
    regex_attrs=None,
    rules_attrs=None,
    skip_spellcheck=False,
):
    """
    Check that required global attributes are correct.

    E.g.: check-global-attrs:defined_attrs:source
          check-global-attrs:vocab_attrs:Conventions
    """
    defined_attrs = defined_attrs or []
    vocab_attrs = vocab_attrs or {}
    regex_attrs = regex_attrs or {}
    rules_attrs = rules_attrs or {}

    errors = []
    warnings = []

    for attr in defined_attrs:
        if attr not in dct["global_attributes"]:
            errors.append(
                f"[global-attributes:**************:{attr}]: Attribute '{attr}' does not exist. "
                f"{search_close_match(attr, dct['global_attributes'].keys()) if not skip_spellcheck else ''}"
            )
        elif is_undefined(dct["global_attributes"].get(attr)):
            errors.append(
                f"[global-attributes:**************:{attr}]: No value defined for attribute '{attr}'."
            )

    for attr in vocab_attrs:
        if attr not in dct["global_attributes"]:
            errors.append(
                f"[global-attributes:**************:{attr}]: Attribute '{attr}' does not exist. "
                f"{search_close_match(attr, dct['global_attributes'].keys()) if not skip_spellcheck else ''}"
            )
        elif is_undefined(dct["global_attributes"].get(attr)):
            errors.append(
                f"[global-attributes:**************:{attr}]: No value defined for attribute '{attr}'."
            )
        else:
            errors.extend(
                vocabs.check(
                    vocab_attrs[attr],
                    dct["global_attributes"].get(attr),
                    label=f"[global-attributes:******:{attr}]***",
                )
            )

    for attr in regex_attrs:
        if attr not in dct["global_attributes"]:
            errors.append(
                f"[global-attributes:**************:{attr}]: Attribute '{attr}' does not exist. "
                f"{search_close_match(attr, dct['global_attributes'].keys()) if not skip_spellcheck else ''}"
            )
        elif is_undefined(dct["global_attributes"].get(attr)):
            errors.append(
                f"[global-attributes:**************:{attr}]: No value defined for attribute '{attr}'."
            )
        elif not re.match(regex_attrs[attr], dct["global_attributes"].get(attr)):
            errors.append(
                f"[global-attributes:******:{attr}]: '{dct['global_attributes'].get(attr, UNDEFINED)}' "
                f"does not match regex pattern '{regex_attrs[attr]}'."
            )

    for attr in rules_attrs:
        if attr not in dct["global_attributes"]:
            errors.append(
                f"[global-attributes:**************:{attr}]: Attribute '{attr}' does not exist. "
                f"{search_close_match(attr, dct['global_attributes'].keys()) if not skip_spellcheck else ''}"
            )
        elif is_undefined(dct["global_attributes"].get(attr)):
            errors.append(
                f"[global-attributes:**************:{attr}]: No value defined for attribute '{attr}'."
            )
        else:
            rules_check_output = rules.check(
                rules_attrs[attr],
                dct["global_attributes"].get(attr),
                context=dct["inpt"],
                label=f"[global-attributes:******:{attr}]***",
            )
            warnings.extend(rules_check_output[1])
            errors.extend(rules_check_output[0])

    return errors, warnings


def check_var_exists(dct, variables, skip_spellcheck=False):
    """
    Check that variables exist

    E.g. check-var-exists:variables:time|altitude
    """
    errors = []
    warnings = []

    for var in variables:
        if ":__OPTIONAL__" in var:
            var = var.split(":")[0]
            if var not in dct["variables"].keys():
                warnings.append(
                    f"[variable**************:{var}]: Optional variable does not exist in file. "
                    f"{search_close_match(var, dct['variables'].keys()) if not skip_spellcheck else ''}"
                )
        else:
            if var not in dct["variables"].keys():
                errors.append(
                    f"[variable**************:{var}]: Does not exist in file. "
                    f"{search_close_match(var, dct['variables'].keys()) if not skip_spellcheck else ''}"
                )

    return errors, warnings


def check_dim_exists(dct, dimensions, skip_spellcheck=False):
    """
    Check that dimensions exist

    E.g. check-dim-exists:dimensions:time|latitude
    """
    errors = []
    warnings = []

    for dim in dimensions:
        if ":__OPTIONAL__" in dim:
            dim = dim.split(":")[0]
            if dim not in dct["dimensions"].keys():
                warnings.append(
                    f"[dimension**************:{dim}]: Optional dimension does not exist in file. "
                    f"{search_close_match(dim, dct['dimensions'].keys()) if not skip_spellcheck else ''}"
                )
        else:
            if dim not in dct["dimensions"].keys():
                errors.append(
                    f"[dimension**************:{dim}]: Does not exist in file. "
                    f"{search_close_match(dim, dct['dimensions'].keys()) if not skip_spellcheck else ''}"
                )

    return errors, warnings


def check_dim_regex(dct, regex_dims, skip_spellcheck=False):
    """
    Check dimension exists matching regex

    E.g. check-dime-regex:regex-dims:^string_length[^,]*$
    """
    errors = []
    warnings = []
    for regex_dim in regex_dims:
        if regex_dim.endswith(":__OPTIONAL__"):
            regex_dim = ":".join(regex_dim.split(":")[:-1])
            r = re.compile(regex_dim)
            matches = list(filter(r.match, dct["dimensions"].keys()))
            #if not re.match(regex_dim, dct["dimensions"].keys()):
            if len(matches) == 0:
                warnings.append(
                    f"[dimension**************:{regex_dim}]: No dimension matching optional regex check in file. "
                )
        else:
            r = re.compile(regex_dim)
            matches = list(filter(r.match, dct["dimensions"].keys()))
            #if not re.match(regex_dim, dct["dimensions"].keys()):
            if len(matches) == 0:
                errors.append(
                    f"[dimension**************:{regex_dim}]: No dimension matching regex check in file. "
                )
    return errors, warnings


def check_var(dct, variable, defined_attrs, rules_attrs=None, skip_spellcheck=False):
    """
    Check variable exists and has attributes defined.
    """
    errors = []
    warnings = []

    rules_attrs = rules_attrs or {}

    if isinstance(variable, list):
        variable = variable[0]
    if ":__OPTIONAL__" in variable:
        variable = variable.split(":")[0]
        if variable not in dct["variables"].keys():
            warnings.append(
                f"[variable**************:{variable}]: Optional variable does not exist in file. "
                f"{search_close_match(variable, dct['variables'].keys()) if not skip_spellcheck else ''}"
            )
        else:
            for attr in defined_attrs:
                if isinstance(attr, dict) and len(attr.keys()) == 1:
                    for key, value in attr.items():
                        attr = f"{key}: {value}"
                attr_key = attr.split(":")[0]
                attr_value = ":".join(attr.split(":")[1:])
                if attr_key not in dct["variables"][variable]:
                    errors.append(
                        f"[variable**************:{variable}]: Attribute '{attr_key}' does not exist. "
                        f"{search_close_match(attr_key, dct['variables'][variable]) if not skip_spellcheck else ''}"
                    )
                elif "<derived from file>" in attr_value:
                    # work this out
                    pass
                elif attr_key == "flag_values":
                    attr_value = attr_value.strip(",")
                    attr_value = [int(i.strip("b")) for i in attr_value.split(",")]
                    attr_value = np.array(attr_value, dtype=np.int8)
                    if not (
                        (
                            len(dct["variables"][variable].get(attr_key))
                            == len(attr_value)
                        )
                        and np.all(
                            dct["variables"][variable].get(attr_key) == attr_value
                        )
                    ):
                        errors.append(
                            f"[variable**************:{variable}]: Attribute '{attr_key}' must have definition '{attr_value}', "
                            f"not '{dct['variables'][variable].get(attr_key)}'."
                        )
                elif not str(dct["variables"][variable].get(attr_key)) == attr_value:
                    errors.append(
                        f"[variable**************:{variable}]: Attribute '{attr_key}' must have definition '{attr_value}', "
                        f"not '{dct['variables'][variable].get(attr_key).encode('unicode_escape').decode('utf-8')}'."
                    )
<<<<<<< HEAD
            for rule_to_check in attr_rules:
                if rule_to_check == "rule-func:check-qc-flags":
                    rule_errors, rule_warnings = rules.check(
                        rule_to_check,
                        dct["variables"][variable].get("flag_values"),
                        context=dct["variables"][variable].get("flag_meanings"),
                        label=f"[variable******:{variable}]: ",
=======

            for attr in rules_attrs:
                if isinstance(attr, dict) and len(attr.keys()) == 1:
                    for key, value in attr.items():
                        attr = f"{key}:{value}"
                attr_key = attr.split(":")[0]
                attr_rule = ":".join(attr.split(":")[1:])
                if attr_key not in dct["variables"][variable]:
                    errors.append(
                        f"[variable:**************:{variable}]: Attribute '{attr_key}' does not exist. "
                        f"{search_close_match(attr_key, dct['variables'][variable].keys()) if not skip_spellcheck else ''}"
                    )
                elif is_undefined(dct["variables"][variable].get(attr_key)):
                    errors.append(f"[variable:**************:{variable}]: No value defined for attribute '{attr_key}'.")
                elif attr_rule.startswith("rule-func:same-type-as"):
                    var_checking_against = attr_rule.split(":")[-1]
                    rule_errors, rule_warnings = rules.check(
                        attr_rule,
                        dct["variables"][variable].get(attr_key),
                        context = dct["variables"][var_checking_against].get("type"),
                        label = f"[variables:******:{attr_key}]***",
                    )
                    errors.extend(rule_errors)
                    warnings.extend(rule_warnings)
                elif attr_rule.strip() == ("rule-func:check-qc-flags"):
                    rule_errors, rule_warnings = rules.check(
                        attr_rule,
                        dct["variables"][variable].get("flag_values"),
                        context = dct["variables"][variable].get("flag_meanings"),
                        label = f"[variable******:{variable}]: ",
>>>>>>> 9fe598ec
                    )
                    errors.extend(rule_errors)
                    warnings.extend(rule_warnings)
                else:
                    rule_errors, rule_warnings = rules.check(
                        attr_rule,
                        dct["variables"][variable].get(attr_key),
                        label = f"[variables:******:{variable}] Value of attribute '{attr_key}' -",
                    )
                    errors.extend(rule_errors)
                    warnings.extend(rule_warnings)


    else:
        if variable not in dct["variables"].keys():
            errors.append(
                f"[variable**************:{variable}]: Variable does not exist in file. "
                f"{search_close_match(variable, dct['variables'].keys()) if not skip_spellcheck else ''}"
            )
        else:
            for attr in defined_attrs:
                attr_key = attr.split(":")[0]
                attr_value = ":".join(attr.split(":")[1:])
                if attr_key not in dct["variables"][variable]:
                    errors.append(
                        f"[variable**************:{variable}]: Attribute '{attr_key}' does not exist. "
                        f"{search_close_match(attr_key, dct['variables'][variable]) if not skip_spellcheck else ''}"
                    )
                elif "<" in attr_value:
                    # work this out
                    pass
                elif not dct["variables"][variable].get(attr_key) == attr_value:
                    errors.append(
                        f"[variable**************:{variable}]: Attribute '{attr_key}' must have definition '{attr_value}', "
                        f"not '{dct['variables'][variable].get(attr_key)}'."
                    )

            for attr in rules_attrs:
                if isinstance(attr, dict) and len(attr.keys()) == 1:
                    for key, value in attr.items():
                        attr = f"{key}:{value}"
                attr_key = attr.split(":")[0]
                attr_rule = ":".join(attr.split(":")[1:])
                if attr_key not in dct["variables"][variable]:
                    errors.append(
                        f"[variable:**************:{variable}]: Attribute '{attr_key}' does not exist. "
                        f"{search_close_match(attr_key, dct['variables'][variable].keys()) if not skip_spellcheck else ''}"
                    )
                elif is_undefined(dct["variables"][variable].get(attr_key)):
                    errors.append(f"[variable:**************:{variable}]: No value defined for attribute '{attr_key}'.")
                elif attr_rule.startswith("rule-func:same-type-as"):
                    var_checking_against = attr_rule.split(":")[-1]
                    rule_errors, rule_warnings = rules.check(
                        attr_rule,
                        dct["variables"][variable].get(attr_key),
                        context = dct["variables"][var_checking_against].get("type"),
                        label = f"[variables:******:{attr_key}]***",
                    )
                    errors.extend(rule_errors)
                    warnings.extend(rule_warnings)
                elif attr_rule.strip() == "rule-func:check-qc-flags":
                    rule_errors, rule_warnings = rules.check(
                        attr_rule,
                        dct["variables"][variable].get("flag_values"),
                        context = dct["variables"][variable].get("flag_meanings"),
                        label = f"[variable******:{variable}]: ",
                    )
                    errors.extend(rule_errors)
                    warnings.extend(rule_warnings)
                else:
                    rule_errors, rule_warnings = rules.check(
                        attr_rule,
                        dct["variables"][variable].get(attr_key),
                        label = f"[variables:******:{variable}] Value of attribute '{attr_key}' -",
                    )
                    errors.extend(rule_errors)
                    warnings.extend(rule_warnings)

    return errors, warnings


def check_file_name(file_name, vocab_checks=None, rule_checks=None, **kwargs):
    """
    Checks format of file name

    Works for NCAS-GENERAL, would work for NCAS-RADAR if radar scan type is added as data product
    """
    vocab_checks = vocab_checks or {}
    rule_checks = rule_checks or {}
    errors = []
    warnings = []
    file_name_parts = file_name.split("_")

    # check instrument name
    if "instrument" in vocab_checks.keys():
        if (
            vocabs.check(vocab_checks["instrument"], file_name_parts[0], label="_")
            != []
        ):
            errors.append(
                f"[file name]: Invalid file name format - unknown instrument '{file_name_parts[0]}'"
            )
    else:
        msg = "No instrument vocab defined in specs"
        raise KeyError(msg)

    # check platform
    if "platform" in rule_checks.keys():
        if rules.check(
            rule_checks["platform"],
            file_name_parts[1],
            label="[file name]: Invalid file name format -",
        ) != ([], []):
            rule_errors, rule_warnings = rules.check(
                rule_checks["platform"],
                file_name_parts[1],
                label="[file name]: Invalid file name format -",
            )
            if rule_errors != []:
                errors.extend(rule_errors)
            if rule_warnings != []:
                warnings.extend(rule_warnings)
    else:
        msg = "No platform rule defined in specs"
        raise KeyError(msg)

    # check date format
    # could be yyyy, yyyymm, yyyymmdd, yyyymmdd-HH, yyyymmdd-HHMM, yyyymmdd-HHMMSS
    # first checks format, then date validity
    if not DATE_REGEX.match(file_name_parts[2]):
        errors.append(
            f"[file name]: Invalid file name format - bad date format '{file_name_parts[2]}'"
        )
    else:
        fmts = ("%Y", "%Y%m", "%Y%m%d", "%Y%m%d-%H", "%Y%m%d-%H%M", "%Y%m%d-%H%M%S")
        valid_date_found = False
        for f in fmts:
            try:
                t = dt.datetime.strptime(file_name_parts[2], f)
                valid_date_found = True
                break
            except ValueError:
                pass
        if not valid_date_found:
            errors.append(
                f"[file name]: Invalid file name format - invalid date in file name '{file_name_parts[2]}'"
            )

    # check data product
    if "data_product" in vocab_checks.keys():
        if (
            vocabs.check(vocab_checks["data_product"], file_name_parts[3], label="_")
            != []
        ):
            errors.append(
                f"[file name]: Invalid file name format - unknown data product '{file_name_parts[3]}'"
            )
    else:
        msg = "No data product vocab defined in specs"
        raise KeyError(msg)

    # check version number format
    version_component = file_name_parts[-1].split(".nc")[0]
    if not re.match(r"^v\d.\d$", version_component):
        errors.append(
            f"[file name]: Invalid file name format - incorrect file version number '{version_component}'"
        )

    # check number of options - max length of splitted file name
    if len(file_name_parts) > 8:
        errors.append(
            f"[file name]: Invalid file name format - too many options in file name"
        )

    return errors, warnings

def check_radar_moment_variables(dct, exist_attrs=None, rule_attrs=None, one_of_attrs=None, skip_spellcheck=False):
    """
    Finds moment variables in radar file, runs checks against all those variables
    """
    exist_attrs = exist_attrs or []
    rule_attrs = rule_attrs or {}
    one_of_attrs = one_of_attrs or []

    errors = []
    warnings = []

    moment_variables = []
    for radarvariable, radarattributes in dct["variables"].items():
        if isinstance(radarattributes, dict) and "coordinates" in radarattributes.keys():
            moment_variables.append(radarvariable)

    for variable in moment_variables:
        for attr in exist_attrs:
            if attr not in dct["variables"][variable]:
                errors.append(
                    f"[variable**************:{variable}]: Attribute '{attr}' does not exist. "
                    f"{search_close_match(attr, dct['variables'][variable]) if not skip_spellcheck else ''}"
                )
        for attr in rule_attrs:
            if isinstance(attr, dict) and len(attr.keys()) == 1:
                for key, value in attr.items():
                    attr = f"{key}:{value}"
            attr_key = attr.split(":")[0]
            attr_rule = ":".join(attr.split(":")[1:])
            if attr_key not in dct["variables"][variable]:
                errors.append(
                    f"[variable:**************:{variable}]: Attribute '{attr_key}' does not exist. "
                    f"{search_close_match(attr_key, dct['variables'][variable].keys()) if not skip_spellcheck else ''}"
                )
            elif is_undefined(dct["variables"][variable].get(attr_key)):
                errors.append(f"[variable:**************:{variable}]: No value defined for attribute '{attr_key}'.")
            else:
                rule_errors, rule_warnings = rules.check(
                    attr_rule,
                    dct["variables"][variable].get(attr_key),
                    label = f"[variables:******:{variable}] Value of attribute '{attr_key}' -",
                )
                errors.extend(rule_errors)
                warnings.extend(rule_warnings)
        for attrs in one_of_attrs:
            attr_options = attrs.split("|")
            matches = 0
            for attr in attr_options:
                if attr in dct['variables'][variable]:
                    matches += 1
            if matches == 0:
                errors.append(
f"[variable:**************:{variable}]: One attribute of '{attr_options}' must be defined."
                )
            elif matches > 1:
                errors.append(
f"[variable:**************:{variable}]: Only one of '{attr_options}' should be defined, {matches} found."
                )

    return errors, warnings<|MERGE_RESOLUTION|>--- conflicted
+++ resolved
@@ -313,15 +313,6 @@
                         f"[variable**************:{variable}]: Attribute '{attr_key}' must have definition '{attr_value}', "
                         f"not '{dct['variables'][variable].get(attr_key).encode('unicode_escape').decode('utf-8')}'."
                     )
-<<<<<<< HEAD
-            for rule_to_check in attr_rules:
-                if rule_to_check == "rule-func:check-qc-flags":
-                    rule_errors, rule_warnings = rules.check(
-                        rule_to_check,
-                        dct["variables"][variable].get("flag_values"),
-                        context=dct["variables"][variable].get("flag_meanings"),
-                        label=f"[variable******:{variable}]: ",
-=======
 
             for attr in rules_attrs:
                 if isinstance(attr, dict) and len(attr.keys()) == 1:
@@ -352,7 +343,6 @@
                         dct["variables"][variable].get("flag_values"),
                         context = dct["variables"][variable].get("flag_meanings"),
                         label = f"[variable******:{variable}]: ",
->>>>>>> 9fe598ec
                     )
                     errors.extend(rule_errors)
                     warnings.extend(rule_warnings)
