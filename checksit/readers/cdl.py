--- conflicted
+++ resolved
@@ -55,11 +55,7 @@
 
         min_chars = 10
         if len(source) < min_chars:
-<<<<<<< HEAD
            self.fmt_errors.append(f"[FORMAT:global_attributes:source] Must be at least {min_chars} characters, not {source}") 
-=======
-           self.fmt_errors.append(f"[FORMAT:global_attributes:source] Must be at least {min_chars} characters, not {source}")
->>>>>>> 31a02090
 
     def _get_sections(self, lines, split_patterns, start_at):
         split_patterns = deque(split_patterns)
