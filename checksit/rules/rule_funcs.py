import os
import re
from datetime import datetime
import requests
<<<<<<< HEAD
from urllib.request import urlopen
=======
>>>>>>> 71f19376
import json
import pandas as pd

from . import processors
from ..config import get_config
from pandas import json_normalize

conf = get_config()
rule_splitter = conf["settings"].get("rule_splitter", "|")


def _preprocess(value, preprocessors):
    preprocessors = preprocessors or []

    for processor in preprocessors:
        value = getattr(processors, processor.replace("-", "_"))(value)

    return value


def match_file_name(value, context, extras=None, label=""):
    """
    Matches file name to value...

    Example usage:
     - match-file-name:lowercase:no-extension
     - match-file-name:uppercase
     - match-file-name

    """
    file_name = os.path.basename(context["file_path"])
    value = _preprocess(value, extras)
    errors = []

    if value != file_name:
        errors.append(f"{label} '{value}' does not match file name: '{file_name}'")

    return errors


def match_one_of(value, context, extras=None, label=""):
    """
    Matches only one of...
    """
    options = [x.strip() for x in extras[0].split(rule_splitter)]
    errors = []

    if value not in options:
        errors.append(f"{label} '{value}' must be one of: '{options}'")

    return errors


def match_one_or_more_of(value, context, extras=None, label=""):
    """
    Matches one of more of...
    """
    def as_set(x, sep): return set([i.strip() for i in x.split(sep)])
    options = as_set(extras[0], rule_splitter)
    values = as_set(value, ",")

    errors = []

    if not values.issubset(options) or len(values) == 0:
        errors.append(f"{label} '{value}' must be one or more of: '{sorted(options)}'")

    return errors


def string_of_length(value, context, extras=None, label=""):
    """
    Matches string of length...
    """
    spec = extras[0]
    min_length = int(re.match("^(\d+)\+?", spec).groups()[0])

    errors = []

    if spec.endswith("+"):
        if len(value) < min_length:
            errors.append(f"{label} '{value}' must be at least {min_length} characters")
    elif len(value) != min_length:
        errors.append(f"{label} '{value}' must be exactly {min_length} characters")

    return errors
    

def validate_image_date_time(value, context, extras=None, label=""):
    """
    A function to indifity if a date-time value is compatible with the NCAS image standard
    """
    errors = []

    try:
        if value != datetime.strptime(value, "%Y:%m:%d %H:%M:%S").strftime("%Y:%m:%d %H:%M:%S") and value != datetime.strptime(value, "%Y:%m:%d #%H:%M:%S.%f").strftime("%Y:%m:%d %H:%M:%S.%f"):
            errors.append(f"{label} '{value}' needs to be of the format YYYY:MM:DD hh:mm:ss or YYYY:MM:DD hh:mm:ss.s")
    except ValueError:
        errors.append(f"{label} '{value}' needs to be of the format YYYY:MM:DD hh:mm:ss or YYYY:MM:DD hh:mm:ss.s")
    
    return errors


def validate_orcid_ID(value, context, extras=None, label=""):
    """
    A function to verify the format of an orcid ID
    """
    orcid_string = "https://orcid.org/"                                     # required format of start of the string
    
    errors = []
    
    PI_orcid_digits = value[-19:]
    PI_orcid_digits_only = PI_orcid_digits.replace("-", "")

    # Check that total the length is correct
    if len(value) != 37:    
        errors.append(f"{label} '{value}' needs to be of the format https://orcid.org/XXXX-XXXX-XXXX-XXXX")
       
    # Check the start of the string (first 18 characters)
    elif (value[0:18] != orcid_string or
        
        # Check that the "-" are in the correct places
        value[22] != "-" or
        value[27] != "-" or
        value[32] != "-" or
        
        # Check that the last characters contain only "-" and digits
        not PI_orcid_digits_only.isdigit):

        errors.append(f"{label} '{value}' needs to be of the format https://orcid.org/XXXX-XXXX-XXXX-XXXX")

    return errors


def list_of_names(value, context, extras=None, label=""):
    """
    A function to verify the names of people when a list of names may be provided
    """
    name_pattern = r'(.)+, (.)+ ?((.)+|((.)\.))'                # The format names should be written in
    character_name_pattern = r'[A-Za-z_À-ÿ\-\'\ \.\,]+'

    warnings = []

    if type(value) == list:
        for i in value:
            if not re.fullmatch(name_pattern, i):
                warnings.append(f"{label} '{value}' should be of the format <last name>, <first name> <middle initials(s)> or <last name>, <first name> <middle name(s)> where appropriate")
            if not re.fullmatch(character_name_pattern, i):
                warnings.append(f"{label} '{value}' - please use characters A-Z, a-z, À-ÿ where appropriate")
    
    if type(value) == str:
        if not re.fullmatch(name_pattern, value):
            warnings.append(f"{label} '{value}' should be of the format <last name>, <first name> <middle initials(s)> or <last name>, <first name> <middle name(s)> where appropriate")
        if not re.fullmatch(character_name_pattern, value):
            warnings.append(f"{label} '{value}' - please use characters A-Z, a-z, À-ÿ where appropriate")

    return warnings


def headline(value, context, extras=None, label=""):
    """
    A function to verify the format of the Headline
    """
    warnings = []

    if len(value) > 150:
        warnings.append(f"{label} '{value}' should contain no more than one sentence")

    if value.count(".") >= 2:
        warnings.append(f"{label} '{value}' should contain no more than one sentence")

    if not value[0].isupper():
        warnings.append(f"{label} '{value}' should start with a capital letter")

    if len(value) < 10:
        warnings.append(f"{label} '{value}' should be at least 10 characters")

    return warnings


def title_check(value, context, extras=None, label=""):
    """
    A function to check if the title matches the system filename
    """
    errors = []

    if value != os.path.basename(context) :
        errors.append(f"{label} '{value}' must match the name of the file")

    return errors


def title_instrument(value, context, extras=None, label=""):
<<<<<<< HEAD
=======
    """
    A function to check if the instrument in the title is contained in the controlled vocabulary lists
    """
    warnings = []

    instrument = value.partition("_")[0]

    # open JSON controlled vocab files:
    n = open ('./checksit/vocabs/AMF_CVs/2.0.0/AMF_ncas_instrument.json', "r")
    c = open ('./checksit/vocabs/AMF_CVs/2.0.0/AMF_community_instrument.json', "r")
 
    ## Reading from file:
    ncas_data = json.loads(n.read())
    community_data = json.loads(c.read())

    #print(type(data))   #delete
    #descriptn = data.description.map(item,item.description)

    #d = json.loads('./checksit/vocabs/AMF_CVs/2.0.0/AMF_ncas_instrument.json')
    
    #df = pd.json_normalize(data)
    #print(df)  #delete
    #print(type(df))   #delete

    #if instrument not in data['ncas_instrument'][*]['description']:
    #if instrument not in descriptn:
    if instrument not in ncas_data['ncas_instrument'] and instrument not in community_data['community_instrument']:
        warnings.append(f"{label} '{instrument}' should be contained one of the instrument controlled vocabulary lists")

    # Closing file
    n.close()
    c.close()

    return warnings

def title_platform(value, context, extras=None, label=""):
    """
    A function to check if the platform in the title is contained in the controlled vocabulary list
    """
    warnings = []

    platform = value.split("_")[1]

    # open JSON controlled vocab file:
    g = open ('./checksit/vocabs/AMF_CVs/2.0.0/AMF_platform.json', "r")
 
    ## Reading from file:
    data = json.loads(g.read())
    
    if platform not in data['platform']:
        warnings.append(f"{label} '{platform}' should be contained in the platform controlled vocabulary list")

    # Closing file
    g.close()

    return warnings

def url_checker(value, context, extras=None, label=""):
>>>>>>> 71f19376
    """
    A function to check if the instrument in the title is contained in the controlled vocabulary lists
    """
    warnings = []

    instrument = value.partition("_")[0]

    # open JSON controlled vocab files:
    n = open ('./checksit/vocabs/AMF_CVs/2.0.0/AMF_ncas_instrument.json', "r")
    c = open ('./checksit/vocabs/AMF_CVs/2.0.0/AMF_community_instrument.json', "r")
 
    ## Reading from file:
    ncas_data = json.loads(n.read())
    community_data = json.loads(c.read())

    #print(type(data))   #delete
    #descriptn = data.description.map(item,item.description)

    #d = json.loads('./checksit/vocabs/AMF_CVs/2.0.0/AMF_ncas_instrument.json')
    
    #df = pd.json_normalize(data)
    #print(df)  #delete
    #print(type(df))   #delete

    #if instrument not in data['ncas_instrument'][*]['description']:
    #if instrument not in descriptn:
    if instrument not in ncas_data['ncas_instrument'] and instrument not in community_data['community_instrument']:
        warnings.append(f"{label} '{instrument}' should be contained one of the instrument controlled vocabulary lists")

    # Closing file
    n.close()
    c.close()

    return warnings

def title_platform(value, context, extras=None, label=""):
    """
    A function to check if the platform in the title is contained in the controlled vocabulary list
    """
    warnings = []

    platform = value.split("_")[1]

    # open JSON controlled vocab file:
    g = open ('./checksit/vocabs/AMF_CVs/2.0.0/AMF_platform.json', "r")
 
    ## Reading from file:
    data = json.loads(g.read())
    
    if platform not in data['platform']:
        warnings.append(f"{label} '{platform}' should be contained in the platform controlled vocabulary list")

    # Closing file
    g.close()

    return warnings

def url_checker(value, context, extras=None, label=""):
    """
    A function to check if the url exists
    """
    warnings = []

    try: uh=urlopen(value)
    except:
        warnings.append(f"{label} '{value}' is not a reachable url")
    else:
        url = requests.get(value, allow_redirects=False)   # get the url
        if url.status_code != 200:           # (200 means it exists and is up and reachable)
            warnings.append(f"{label} '{value}' is not a reachable url")
    finally:
        return warnings


def relation_url_checker(value, context, extras=None, label=""):
    """
    A function to check if Relation field is in the correct format, and that the url exists
    """
    errors = []
    
    if " " not in value:
        errors.append(f"{label} '{value}' should contain a space before the url")
    else:
        relation_url = value.partition(" ")[2]        # extract only the url part of the relation string
        if url_checker(relation_url, context, extras, label) != []:
            errors.append(url_checker(relation_url, context, extras, label))       # check the url exists using the url_checker() function defined above

    return errors


def latitude(value, context, extras=None, label=""):
    """
    A function to check if the latitude is within -90 and +90
    """
    errors = []
    
    latitude = re.findall(r'[0-9]+', value)[0]
    int_latitude = int(latitude)

    if int_latitude > 90:
        errors.append(f"{label} '{value}' must be within -90 and +90 ")

    return errors


def longitude(value, context, extras=None, label=""):
    """
    A function to check if the longitude is within -180 and +180
    """
    errors = []
    
    longitude = re.findall(r'[0-9]+', value)[0]
    int_longitude = int(longitude)

    if int_longitude > 180:
        errors.append(f"{label} '{value}' must be within -180 and +180 ")

    return errors<|MERGE_RESOLUTION|>--- conflicted
+++ resolved
@@ -2,10 +2,9 @@
 import re
 from datetime import datetime
 import requests
-<<<<<<< HEAD
+import json
+import pandas as pd
 from urllib.request import urlopen
-=======
->>>>>>> 71f19376
 import json
 import pandas as pd
 
@@ -198,67 +197,6 @@
 
 
 def title_instrument(value, context, extras=None, label=""):
-<<<<<<< HEAD
-=======
-    """
-    A function to check if the instrument in the title is contained in the controlled vocabulary lists
-    """
-    warnings = []
-
-    instrument = value.partition("_")[0]
-
-    # open JSON controlled vocab files:
-    n = open ('./checksit/vocabs/AMF_CVs/2.0.0/AMF_ncas_instrument.json', "r")
-    c = open ('./checksit/vocabs/AMF_CVs/2.0.0/AMF_community_instrument.json', "r")
- 
-    ## Reading from file:
-    ncas_data = json.loads(n.read())
-    community_data = json.loads(c.read())
-
-    #print(type(data))   #delete
-    #descriptn = data.description.map(item,item.description)
-
-    #d = json.loads('./checksit/vocabs/AMF_CVs/2.0.0/AMF_ncas_instrument.json')
-    
-    #df = pd.json_normalize(data)
-    #print(df)  #delete
-    #print(type(df))   #delete
-
-    #if instrument not in data['ncas_instrument'][*]['description']:
-    #if instrument not in descriptn:
-    if instrument not in ncas_data['ncas_instrument'] and instrument not in community_data['community_instrument']:
-        warnings.append(f"{label} '{instrument}' should be contained one of the instrument controlled vocabulary lists")
-
-    # Closing file
-    n.close()
-    c.close()
-
-    return warnings
-
-def title_platform(value, context, extras=None, label=""):
-    """
-    A function to check if the platform in the title is contained in the controlled vocabulary list
-    """
-    warnings = []
-
-    platform = value.split("_")[1]
-
-    # open JSON controlled vocab file:
-    g = open ('./checksit/vocabs/AMF_CVs/2.0.0/AMF_platform.json', "r")
- 
-    ## Reading from file:
-    data = json.loads(g.read())
-    
-    if platform not in data['platform']:
-        warnings.append(f"{label} '{platform}' should be contained in the platform controlled vocabulary list")
-
-    # Closing file
-    g.close()
-
-    return warnings
-
-def url_checker(value, context, extras=None, label=""):
->>>>>>> 71f19376
     """
     A function to check if the instrument in the title is contained in the controlled vocabulary lists
     """
