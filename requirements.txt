click
pyyaml
cf-python
<<<<<<< HEAD
netcdf4
=======
netcdf4
pandas
>>>>>>> 31a02090
<|MERGE_RESOLUTION|>--- conflicted
+++ resolved
@@ -1,9 +1,5 @@
 click
 pyyaml
 cf-python
-<<<<<<< HEAD
 netcdf4
-=======
-netcdf4
-pandas
->>>>>>> 31a02090
+pandas